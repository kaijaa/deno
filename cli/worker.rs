// Copyright 2018-2020 the Deno authors. All rights reserved. MIT license.
use crate::fmt_errors::JSError;
use crate::inspector::Inspector;
use crate::ops;
use crate::state::State;
use deno_core;
use deno_core::Buf;
use deno_core::ErrBox;
use deno_core::ModuleId;
use deno_core::ModuleSpecifier;
use deno_core::StartupData;
use futures::channel::mpsc;
use futures::future::FutureExt;
use futures::future::TryFutureExt;
use futures::sink::SinkExt;
use futures::stream::StreamExt;
use futures::task::AtomicWaker;
use std::env;
use std::future::Future;
use std::ops::Deref;
use std::ops::DerefMut;
use std::pin::Pin;
use std::rc::Rc;
use std::sync::Arc;
use std::sync::Mutex;
use std::task::Context;
use std::task::Poll;
use tokio::sync::Mutex as AsyncMutex;
use url::Url;

/// Events that are sent to host from child
/// worker.
pub enum WorkerEvent {
  Message(Buf),
  Error(ErrBox),
}

pub struct WorkerChannelsInternal {
  pub sender: mpsc::Sender<WorkerEvent>,
  pub receiver: mpsc::Receiver<Buf>,
}

#[derive(Clone)]
pub struct WorkerHandle {
  pub sender: mpsc::Sender<Buf>,
  pub receiver: Arc<AsyncMutex<mpsc::Receiver<WorkerEvent>>>,
  // terminate_channel
}

impl WorkerHandle {
  pub fn terminate(&self) {
    todo!()
  }

  /// Post message to worker as a host.
  pub async fn post_message(&self, buf: Buf) -> Result<(), ErrBox> {
    let mut sender = self.sender.clone();
    sender.send(buf).map_err(ErrBox::from).await
  }

  // TODO: should use `try_lock` and return error if
  // more than one listener tries to get event
  pub async fn get_event(&self) -> Option<WorkerEvent> {
    let mut receiver = self.receiver.lock().await;
    receiver.next().await
  }
}

fn create_channels() -> (WorkerChannelsInternal, WorkerHandle) {
  let (in_tx, in_rx) = mpsc::channel::<Buf>(1);
  let (out_tx, out_rx) = mpsc::channel::<WorkerEvent>(1);
  let internal_channels = WorkerChannelsInternal {
    sender: out_tx,
    receiver: in_rx,
  };
  let external_channels = WorkerHandle {
    sender: in_tx,
    receiver: Arc::new(AsyncMutex::new(out_rx)),
  };
  (internal_channels, external_channels)
}

/// Worker is a CLI wrapper for `deno_core::Isolate`.
///
/// It provides infrastructure to communicate with a worker and
/// consequently between workers.
///
/// This struct is meant to be used as a base struct for concrete
/// type of worker that registers set of ops.
///
/// Currently there are three types of workers:
///  - `MainWorker`
///  - `CompilerWorker`
///  - `WebWorker`
pub struct Worker {
  pub name: String,
<<<<<<< HEAD
  pub isolate: Arc<AsyncMutex<Box<deno_core::EsIsolate>>>,
  pub state: ThreadSafeState,
  external_channels: WorkerChannels,
  inspector: Arc<Mutex<Inspector>>,
}

impl Worker {
  pub fn new(
    name: String,
    startup_data: StartupData,
    state: ThreadSafeState,
    external_channels: WorkerChannels,
  ) -> Self {
    let inspector = Inspector::new(
      state.global_state.flags.debug,
      state.global_state.flags.debug_address.clone(),
    );

    let isolate =
      deno_core::EsIsolate::new(Box::new(state.clone()), startup_data, false);
    let isolate = Arc::new(AsyncMutex::new(isolate));

    let global_state_ = state.global_state.clone();
    {
      let mut i = isolate.try_lock().unwrap();
      i.set_js_error_create(move |v8_exception| {
        JSError::from_v8_exception(v8_exception, &global_state_.ts_compiler)
      });
    }

    let inspector_handle = inspector.handle.clone();
    {
      let mut i = isolate.try_lock().unwrap();
      i.set_inspector_handle(inspector.handle.clone());
    }

    // TODO(bartlomieju): refactor this...
    // I'm pretty sure it can be port of `Poll` for worker
    let isolate_ = isolate.clone();
    std::thread::spawn(move || loop {
      {
        let message = {
          let rx = inspector_handle.rx.lock().unwrap();
          rx.try_recv()
        };

        if let Ok(msg) = message {
          eprintln!("[i] message ok {}", msg);
          let mut i = isolate_.try_lock().unwrap();
          i.inspector_message(msg);
        }
      }

      std::thread::sleep(std::time::Duration::from_millis(5));
=======
  pub isolate: Box<deno_core::EsIsolate>,
  pub state: State,
  pub waker: AtomicWaker,
  pub(crate) internal_channels: WorkerChannelsInternal,
  external_channels: WorkerHandle,
}

impl Worker {
  pub fn new(name: String, startup_data: StartupData, state: State) -> Self {
    let loader = Rc::new(state.clone());
    let mut isolate = deno_core::EsIsolate::new(loader, startup_data, false);

    let global_state_ = state.borrow().global_state.clone();
    isolate.set_js_error_create_fn(move |core_js_error| {
      JSError::create(core_js_error, &global_state_.ts_compiler)
>>>>>>> d143fe61
    });

    let (internal_channels, external_channels) = create_channels();

    Self {
      name,
<<<<<<< HEAD
      state,
      isolate,
      inspector: Arc::new(Mutex::new(inspector)),
=======
      isolate,
      state,
      waker: AtomicWaker::new(),
      internal_channels,
>>>>>>> d143fe61
      external_channels,
    }
  }

  /// Same as execute2() but the filename defaults to "$CWD/__anonymous__".
  pub fn execute(&mut self, js_source: &str) -> Result<(), ErrBox> {
    let path = env::current_dir().unwrap().join("__anonymous__");
    let url = Url::from_file_path(path).unwrap();
    self.execute2(url.as_str(), js_source)
  }

  /// Executes the provided JavaScript source code. The js_filename argument is
  /// provided only for debugging purposes.
  pub fn execute2(
    &mut self,
    js_filename: &str,
    js_source: &str,
  ) -> Result<(), ErrBox> {
    self.isolate.execute(js_filename, js_source)
  }

  /// Loads and instantiates specified JavaScript module.
  pub async fn preload_module(
    &mut self,
    module_specifier: &ModuleSpecifier,
<<<<<<< HEAD
    maybe_code: Option<String>,
    is_prefetch: bool,
  ) -> Result<(), ErrBox> {
    {
      let mut inspector = self.inspector.lock().unwrap();
      inspector.start();
    }

    let specifier = module_specifier.to_string();
    let worker = self.clone();

    let mut isolate = self.isolate.lock().await;
    let id = isolate.load_module(&specifier, maybe_code).await?;
    worker.state.global_state.progress.done();

    if !is_prefetch {
      {
        eprintln!("getting client!");
        let client = isolate.inspector_client.as_mut().unwrap();
        client.schedule_pause_on_next_statement();
      }

      return isolate.mod_evaluate(id);
    }

    Ok(())
=======
  ) -> Result<ModuleId, ErrBox> {
    self.isolate.load_module(module_specifier, None).await
>>>>>>> d143fe61
  }

  /// Loads, instantiates and executes specified JavaScript module.
  pub async fn execute_module(
    &mut self,
    module_specifier: &ModuleSpecifier,
  ) -> Result<(), ErrBox> {
    let id = self.preload_module(module_specifier).await?;
    self.isolate.mod_evaluate(id)
  }

  /// Loads, instantiates and executes provided source code
  /// as module.
  pub async fn execute_module_from_code(
    &mut self,
    module_specifier: &ModuleSpecifier,
    code: String,
  ) -> Result<(), ErrBox> {
    let id = self
      .isolate
      .load_module(module_specifier, Some(code))
      .await?;
    self.isolate.mod_evaluate(id)
  }

  /// Returns a way to communicate with the Worker from other threads.
  pub fn thread_safe_handle(&self) -> WorkerHandle {
    self.external_channels.clone()
  }
}

impl Future for Worker {
  type Output = Result<(), ErrBox>;

  fn poll(self: Pin<&mut Self>, cx: &mut Context) -> Poll<Self::Output> {
    let inner = self.get_mut();
    inner.waker.register(cx.waker());
    inner.isolate.poll_unpin(cx)
  }
}

/// This worker is created and used by Deno executable.
///
/// It provides ops available in the `Deno` namespace.
///
/// All WebWorkers created during program execution are decendants of
/// this worker.
pub struct MainWorker(Worker);

impl MainWorker {
  pub fn new(name: String, startup_data: StartupData, state: State) -> Self {
    let state_ = state.clone();
    let mut worker = Worker::new(name, startup_data, state_);
    {
      let op_registry = worker.isolate.op_registry.clone();
      let isolate = &mut worker.isolate;
      ops::runtime::init(isolate, &state);
      ops::runtime_compiler::init(isolate, &state);
      ops::errors::init(isolate, &state);
      ops::fetch::init(isolate, &state);
      ops::fs::init(isolate, &state);
      ops::fs_events::init(isolate, &state);
      ops::io::init(isolate, &state);
      ops::plugins::init(isolate, &state, op_registry);
      ops::net::init(isolate, &state);
      ops::tls::init(isolate, &state);
      ops::os::init(isolate, &state);
      ops::permissions::init(isolate, &state);
      ops::process::init(isolate, &state);
      ops::random::init(isolate, &state);
      ops::repl::init(isolate, &state);
      ops::resources::init(isolate, &state);
      ops::signal::init(isolate, &state);
      ops::timers::init(isolate, &state);
      ops::tty::init(isolate, &state);
      ops::worker_host::init(isolate, &state);
      ops::web_worker::init(isolate, &state, &worker.internal_channels.sender);
    }
    Self(worker)
  }
}

impl Deref for MainWorker {
  type Target = Worker;
  fn deref(&self) -> &Self::Target {
    &self.0
  }
}

impl DerefMut for MainWorker {
  fn deref_mut(&mut self) -> &mut Self::Target {
    &mut self.0
  }
}

#[cfg(test)]
mod tests {
  use super::*;
  use crate::flags;
  use crate::global_state::GlobalState;
  use crate::startup_data;
  use crate::state::State;
  use crate::tokio_util;
  use futures::executor::block_on;
  use std::sync::atomic::Ordering;

  pub fn run_in_task<F>(f: F)
  where
    F: FnOnce() + Send + 'static,
  {
    let fut = futures::future::lazy(move |_cx| f());
    tokio_util::run_basic(fut)
  }

  #[test]
  fn execute_mod_esm_imports_a() {
    let p = std::path::PathBuf::from(env!("CARGO_MANIFEST_DIR"))
      .parent()
      .unwrap()
      .join("cli/tests/esm_imports_a.js");
    let module_specifier =
      ModuleSpecifier::resolve_url_or_path(&p.to_string_lossy()).unwrap();
    let global_state = GlobalState::new(flags::Flags::default()).unwrap();
    let state =
      State::new(global_state, None, module_specifier.clone()).unwrap();
    let state_ = state.clone();
    tokio_util::run_basic(async move {
      let mut worker =
        MainWorker::new("TEST".to_string(), StartupData::None, state);
      let result = worker.execute_module(&module_specifier).await;
      if let Err(err) = result {
        eprintln!("execute_mod err {:?}", err);
      }
      if let Err(e) = (&mut *worker).await {
        panic!("Future got unexpected error: {:?}", e);
      }
    });
    let state = state_.borrow();
    assert_eq!(state.metrics.resolve_count, 2);
    // Check that we didn't start the compiler.
    assert_eq!(state.global_state.compiler_starts.load(Ordering::SeqCst), 0);
  }

  #[test]
  fn execute_mod_circular() {
    let p = std::path::PathBuf::from(env!("CARGO_MANIFEST_DIR"))
      .parent()
      .unwrap()
      .join("tests/circular1.ts");
    let module_specifier =
      ModuleSpecifier::resolve_url_or_path(&p.to_string_lossy()).unwrap();
    let global_state = GlobalState::new(flags::Flags::default()).unwrap();
    let state =
      State::new(global_state, None, module_specifier.clone()).unwrap();
    let state_ = state.clone();
    tokio_util::run_basic(async move {
      let mut worker =
        MainWorker::new("TEST".to_string(), StartupData::None, state);
      let result = worker.execute_module(&module_specifier).await;
      if let Err(err) = result {
        eprintln!("execute_mod err {:?}", err);
      }
      if let Err(e) = (&mut *worker).await {
        panic!("Future got unexpected error: {:?}", e);
      }
    });

    let state = state_.borrow();
    assert_eq!(state.metrics.resolve_count, 1);
    // Check that we didn't start the compiler.
    assert_eq!(state.global_state.compiler_starts.load(Ordering::SeqCst), 0);
  }

  #[tokio::test]
  async fn execute_006_url_imports() {
    let http_server_guard = crate::test_util::http_server();
    let p = std::path::PathBuf::from(env!("CARGO_MANIFEST_DIR"))
      .parent()
      .unwrap()
      .join("cli/tests/006_url_imports.ts");
    let module_specifier =
      ModuleSpecifier::resolve_url_or_path(&p.to_string_lossy()).unwrap();
    let flags = flags::Flags {
      subcommand: flags::DenoSubcommand::Run {
        script: module_specifier.to_string(),
      },
      reload: true,
      ..flags::Flags::default()
    };
    let global_state = GlobalState::new(flags).unwrap();
    let state =
      State::new(global_state.clone(), None, module_specifier.clone()).unwrap();
    let mut worker = MainWorker::new(
      "TEST".to_string(),
      startup_data::deno_isolate_init(),
      state.clone(),
    );
    worker.execute("bootstrapMainRuntime()").unwrap();
    let result = worker.execute_module(&module_specifier).await;
    if let Err(err) = result {
      eprintln!("execute_mod err {:?}", err);
    }
    if let Err(e) = (&mut *worker).await {
      panic!("Future got unexpected error: {:?}", e);
    }
    let state = state.borrow();
    assert_eq!(state.metrics.resolve_count, 3);
    // Check that we've only invoked the compiler once.
    assert_eq!(state.global_state.compiler_starts.load(Ordering::SeqCst), 1);
    drop(http_server_guard);
  }

  fn create_test_worker() -> MainWorker {
    let state = State::mock("./hello.js");
    let mut worker = MainWorker::new(
      "TEST".to_string(),
      startup_data::deno_isolate_init(),
      state,
    );
    worker.execute("bootstrapMainRuntime()").unwrap();
    worker
  }

  #[test]
  fn execute_mod_resolve_error() {
    run_in_task(|| {
      // "foo" is not a valid module specifier so this should return an error.
      let mut worker = create_test_worker();
      let module_specifier =
        ModuleSpecifier::resolve_url_or_path("does-not-exist").unwrap();
      let result = block_on(worker.execute_module(&module_specifier));
      assert!(result.is_err());
    })
  }

  #[test]
  fn execute_mod_002_hello() {
    run_in_task(|| {
      // This assumes cwd is project root (an assumption made throughout the
      // tests).
      let mut worker = create_test_worker();
      let p = std::path::PathBuf::from(env!("CARGO_MANIFEST_DIR"))
        .parent()
        .unwrap()
        .join("cli/tests/002_hello.ts");
      let module_specifier =
        ModuleSpecifier::resolve_url_or_path(&p.to_string_lossy()).unwrap();
      let result = block_on(worker.execute_module(&module_specifier));
      assert!(result.is_ok());
    })
  }
}<|MERGE_RESOLUTION|>--- conflicted
+++ resolved
@@ -94,36 +94,32 @@
 ///  - `WebWorker`
 pub struct Worker {
   pub name: String,
-<<<<<<< HEAD
-  pub isolate: Arc<AsyncMutex<Box<deno_core::EsIsolate>>>,
-  pub state: ThreadSafeState,
-  external_channels: WorkerChannels,
+  pub isolate: Box<deno_core::EsIsolate>,
+  pub state: State,
+  pub waker: AtomicWaker,
+  pub(crate) internal_channels: WorkerChannelsInternal,
+  external_channels: WorkerHandle,
+
   inspector: Arc<Mutex<Inspector>>,
 }
 
 impl Worker {
-  pub fn new(
-    name: String,
-    startup_data: StartupData,
-    state: ThreadSafeState,
-    external_channels: WorkerChannels,
-  ) -> Self {
+  pub fn new(name: String, startup_data: StartupData, state: State) -> Self {
     let inspector = Inspector::new(
       state.global_state.flags.debug,
       state.global_state.flags.debug_address.clone(),
     );
 
-    let isolate =
-      deno_core::EsIsolate::new(Box::new(state.clone()), startup_data, false);
-    let isolate = Arc::new(AsyncMutex::new(isolate));
-
-    let global_state_ = state.global_state.clone();
-    {
-      let mut i = isolate.try_lock().unwrap();
-      i.set_js_error_create(move |v8_exception| {
-        JSError::from_v8_exception(v8_exception, &global_state_.ts_compiler)
-      });
-    }
+    let loader = Rc::new(state.clone());
+    let mut isolate = deno_core::EsIsolate::new(loader, startup_data, false);
+
+    let global_state_ = state.borrow().global_state.clone();
+    isolate.set_js_error_create_fn(move |core_js_error| {
+      JSError::create(core_js_error, &global_state_.ts_compiler)
+    });
+
+
+    let (internal_channels, external_channels) = create_channels();
 
     let inspector_handle = inspector.handle.clone();
     {
@@ -149,39 +145,14 @@
       }
 
       std::thread::sleep(std::time::Duration::from_millis(5));
-=======
-  pub isolate: Box<deno_core::EsIsolate>,
-  pub state: State,
-  pub waker: AtomicWaker,
-  pub(crate) internal_channels: WorkerChannelsInternal,
-  external_channels: WorkerHandle,
-}
-
-impl Worker {
-  pub fn new(name: String, startup_data: StartupData, state: State) -> Self {
-    let loader = Rc::new(state.clone());
-    let mut isolate = deno_core::EsIsolate::new(loader, startup_data, false);
-
-    let global_state_ = state.borrow().global_state.clone();
-    isolate.set_js_error_create_fn(move |core_js_error| {
-      JSError::create(core_js_error, &global_state_.ts_compiler)
->>>>>>> d143fe61
-    });
-
-    let (internal_channels, external_channels) = create_channels();
 
     Self {
       name,
-<<<<<<< HEAD
-      state,
-      isolate,
       inspector: Arc::new(Mutex::new(inspector)),
-=======
       isolate,
       state,
       waker: AtomicWaker::new(),
       internal_channels,
->>>>>>> d143fe61
       external_channels,
     }
   }
@@ -207,37 +178,8 @@
   pub async fn preload_module(
     &mut self,
     module_specifier: &ModuleSpecifier,
-<<<<<<< HEAD
-    maybe_code: Option<String>,
-    is_prefetch: bool,
-  ) -> Result<(), ErrBox> {
-    {
-      let mut inspector = self.inspector.lock().unwrap();
-      inspector.start();
-    }
-
-    let specifier = module_specifier.to_string();
-    let worker = self.clone();
-
-    let mut isolate = self.isolate.lock().await;
-    let id = isolate.load_module(&specifier, maybe_code).await?;
-    worker.state.global_state.progress.done();
-
-    if !is_prefetch {
-      {
-        eprintln!("getting client!");
-        let client = isolate.inspector_client.as_mut().unwrap();
-        client.schedule_pause_on_next_statement();
-      }
-
-      return isolate.mod_evaluate(id);
-    }
-
-    Ok(())
-=======
   ) -> Result<ModuleId, ErrBox> {
     self.isolate.load_module(module_specifier, None).await
->>>>>>> d143fe61
   }
 
   /// Loads, instantiates and executes specified JavaScript module.
